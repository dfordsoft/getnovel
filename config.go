<<<<<<< HEAD
package main

import (
	"bytes"
	"encoding/json"
	"fmt"
	"io/ioutil"
	"log"
	"net/http"
	"net/url"
	"os"
	"path/filepath"
	"time"

	"github.com/PuerkitoBio/goquery"
	"github.com/missdeer/getnovel/ebook"
	"github.com/missdeer/golib/httputil"
	"github.com/missdeer/golib/ic"
)

// PageProcessor defines page processor, replace From with To
type PageProcessor struct {
	From string `json:"from"`
	To   string `json:"to"`
}

// NovelSiteConfig defines novel site configuration information
type NovelSiteConfig struct {
	Host                  string          `json:"host"`
	SiteName              string          `json:"siteName"`
	BookTitlePattern      string          `json:"bookTitlePattern"`
	ArticleListPattern    string          `json:"articleListPattern"`
	ArticleTitlePattern   string          `json:"articleTitlePattern"`
	ArticleContentPattern string          `json:"articleContentPattern"`
	ArticleURLPattern     string          `json:"articleURLPattern"`
	IsAbsoluteURL         bool            `json:"isAbsoluteURL"`
	Encoding              string          `json:"encoding"`
	TOCStyle              string          `json:"tocStyle"`
	Cookies               string          `json:"cookies"`
	UserAgent             string          `json:"userAgent"`
	PagePreprocessor      []PageProcessor `json:"pagePreprocessor"`
	PagePostprocessor     []PageProcessor `json:"pagePostprocessor"`
}

// ArticleInfo simple article info
type ArticleInfo struct {
	Title string
	URL   string
}

var (
	novelSiteConfigurations []NovelSiteConfig
)

func readNovelSiteConfigurations() {
	matches, err := filepath.Glob("config/*.json")
	if err != nil {
		panic(err)
	}

	for _, configFile := range matches {
		fd, err := os.OpenFile(configFile, os.O_RDONLY, 0644)
		if err != nil {
			log.Println("opening config file ", configFile, " for reading failed ", err)
			continue
		}

		c, err := ioutil.ReadAll(fd)
		fd.Close()
		if err != nil {
			log.Println("reading config file ", configFile, " failed ", err)
			continue
		}

		config := []NovelSiteConfig{}
		if err = json.Unmarshal(c, &config); err != nil {
			log.Println("unmarshall configurations failed", err)
			continue
		}

		novelSiteConfigurations = append(novelSiteConfigurations, config...)
	}
}

func match(doc *goquery.Document, pattern string) (res string) {
	return
}

func matchSelection(doc *goquery.Document, pattern string) *goquery.Selection {
	return nil
}

func matchArray(sel *goquery.Selection, pattern string) (res []string) {
	return
}

// Download download book content from novel URL and generate a ebook
func (nsc *NovelSiteConfig) Download(u string, gen ebook.IBook) {
	theURL, _ := url.Parse(u)
	headers := http.Header{
		"Referer":                   []string{fmt.Sprintf("%s://%s", theURL.Scheme, theURL.Host)},
		"User-Agent":                []string{"Mozilla/5.0 (Windows NT 6.1; WOW64; rv:45.0) Gecko/20100101 Firefox/45.0"},
		"Accept":                    []string{"text/html,application/xhtml+xml,application/xml;q=0.9,image/webp,*/*;q=0.8"},
		"Accept-Language":           []string{`en-US,en;q=0.8`},
		"Upgrade-Insecure-Requests": []string{"1"},
	}
	if nsc.UserAgent != "" {
		headers["User-Agent"] = []string{nsc.UserAgent}
	}
	if nsc.Cookies != "" {
		headers["Cookie"] = []string{nsc.Cookies}
	}

	dlPage := func(u string) (c []byte) {
		var err error
		c, err = httputil.GetBytes(u, headers, time.Duration(opts.Timeout)*time.Second, opts.RetryCount)
		if err != nil {
			return
		}

		// encoding convert
		if nsc.Encoding != "utf-8" {
			c = ic.Convert(nsc.Encoding, "utf-8", c)
		}

		// preprocess
		for _, m := range nsc.PagePreprocessor {
			c = bytes.Replace(c, []byte(m.From), []byte(m.To), -1)
		}

		// find the main content
		doc, err := goquery.NewDocumentFromReader(bytes.NewReader(c))
		if err != nil {
			log.Println(err)
			return
		}
		c = []byte(match(doc, nsc.ArticleContentPattern))

		// post process
		for _, m := range nsc.PagePostprocessor {
			c = bytes.Replace(c, []byte(m.From), []byte(m.To), -1)
		}
		return
	}

	b, err := httputil.GetBytes(u, headers, time.Duration(opts.Timeout)*time.Second, opts.RetryCount)
	if err != nil {
		return
	}

	if nsc.Encoding != "utf-8" {
		b = ic.Convert(nsc.Encoding, "utf-8", b)
	}
	gen.Begin()

	dlutil := newDownloadUtil(dlPage, gen)
	dlutil.process()

	doc, err := goquery.NewDocumentFromReader(bytes.NewReader(b))
	if err != nil {
		log.Println(err)
		return
	}

	// extract book title
	title := match(doc, nsc.BookTitlePattern)
	gen.SetTitle(title)

	// extract book articles title and URL
	selection := matchSelection(doc, nsc.ArticleListPattern)

	titles := matchArray(selection, nsc.ArticleTitlePattern)
	urls := matchArray(selection, nsc.ArticleURLPattern)

	if len(titles) != len(urls) {
		log.Fatalln("title count and URL count not match", len(titles), len(urls))
		return
	}

	var articles []ArticleInfo
	for i := 0; i < len(titles); i++ {
		article := ArticleInfo{
			Title: titles[i],
			URL:   urls[i],
		}
		articles = append(articles, article)
	}

	// clean & sort articles
	switch nsc.TOCStyle {
	case "from-begin-to-end":
	case "from-end-to-begin":
		for i := len(articles)/2 - 1; i >= 0; i-- {
			opp := len(articles) - 1 - i
			articles[i], articles[opp] = articles[opp], articles[i]
		}
	case "recent-at-begin":
		for i := len(articles) - 1; i >= 0 && i < len(articles) && articles[0].URL == articles[i].URL; i -= 2 {
			articles = articles[1:]
		}
	}

	// download article content
	for index, article := range articles {
		finalURL := article.URL
		if !nsc.IsAbsoluteURL {
			finalURL = fmt.Sprintf("%s://%s%s", theURL.Scheme, theURL.Host, article.URL)
		}
		if dlutil.addURL(index+1, article.Title, finalURL) {
			break
		}
	}

	dlutil.wait()
	gen.End()
}
=======
package main

import (
	"encoding/json"
	"fmt"
	"io/ioutil"
	"log"
	"net/http"
	"os"
	"path/filepath"
	"reflect"
	"strings"

	"github.com/missdeer/golib/fsutil"
)

func readLocalBookSource() {
	matches, err := filepath.Glob("booksource/*")
	if err != nil {
		panic(err)
	}

	for _, configFile := range matches {
		fd, err := os.OpenFile(configFile, os.O_RDONLY, 0644)
		if err != nil {
			log.Println("opening book source file ", configFile, " for reading failed ", err)
			continue
		}

		c, err := ioutil.ReadAll(fd)
		if err != nil {
			log.Println("reading book source file ", configFile, " failed ", err)
			continue
		}
		fd.Close()

		// read the content
		fmt.Println(string(c))
	}
}

func parseConfigurations(content []byte, opts *Options) bool {
	var options map[string]interface{}
	if err := json.Unmarshal(content, &options); err != nil {
		log.Println("unmarshal configurations failed", err)
		return false
	}

	oe := reflect.ValueOf(opts).Elem()
	for i := 0; i < oe.NumField(); i++ {
		fieldName := oe.Type().Field(i).Name
		key := strings.ToLower(fieldName[:1]) + fieldName[1:]
		if f, ok := options[key]; ok {
			of := oe.Field(i)
			switch of.Kind() {
			case reflect.String:
				if v := f.(string); len(v) > 0 {
					of.SetString(v)
				}
			case reflect.Float64:
				if v := f.(float64); v > 0 {
					of.SetFloat(v)
				}
			case reflect.Int, reflect.Int64:
				if v := f.(float64); v > 0 {
					of.SetInt(int64(v))
				}
			}
		}
	}
	return true
}

func readRemotePreset(opts *Options) bool {
	u := "https://cdn.jsdelivr.net/gh/missdeer/getnovel/preset/" + opts.ConfigFile
	client := &http.Client{}
	req, err := http.NewRequest("GET", u, nil)
	if err != nil {
		log.Println("Could not parse preset request:", err)
		return false
	}

	resp, err := client.Do(req)
	if err != nil {
		log.Println("Could not send request:", err)
		return false
	}
	defer resp.Body.Close()
	if resp.StatusCode != 200 {
		log.Println("response not 200:", resp.StatusCode, resp.Status)
		return false
	}

	c, err := ioutil.ReadAll(resp.Body)
	if err != nil {
		log.Println("reading content failed")
		return false
	}

	return parseConfigurations(c, opts)
}

func readLocalConfigFile(opts *Options) bool {
	configFile := opts.ConfigFile
	if b, e := fsutil.FileExists(configFile); e != nil || !b {
		configFile = filepath.Join("preset", opts.ConfigFile)
		if b, e = fsutil.FileExists(configFile); e != nil || !b {
			log.Println("cannot find configuration file", opts.ConfigFile, "on local file system")
			return false
		}
	}

	contentFd, err := os.OpenFile(configFile, os.O_RDONLY, 0644)
	if err != nil {
		log.Println("opening config file", configFile, "for reading failed", err)
		return false
	}

	contentC, err := ioutil.ReadAll(contentFd)
	contentFd.Close()
	if err != nil {
		log.Println("reading config file", configFile, "failed", err)
		return false
	}

	return parseConfigurations(contentC, opts)
}
>>>>>>> 5717c289
<|MERGE_RESOLUTION|>--- conflicted
+++ resolved
@@ -1,221 +1,3 @@
-<<<<<<< HEAD
-package main
-
-import (
-	"bytes"
-	"encoding/json"
-	"fmt"
-	"io/ioutil"
-	"log"
-	"net/http"
-	"net/url"
-	"os"
-	"path/filepath"
-	"time"
-
-	"github.com/PuerkitoBio/goquery"
-	"github.com/missdeer/getnovel/ebook"
-	"github.com/missdeer/golib/httputil"
-	"github.com/missdeer/golib/ic"
-)
-
-// PageProcessor defines page processor, replace From with To
-type PageProcessor struct {
-	From string `json:"from"`
-	To   string `json:"to"`
-}
-
-// NovelSiteConfig defines novel site configuration information
-type NovelSiteConfig struct {
-	Host                  string          `json:"host"`
-	SiteName              string          `json:"siteName"`
-	BookTitlePattern      string          `json:"bookTitlePattern"`
-	ArticleListPattern    string          `json:"articleListPattern"`
-	ArticleTitlePattern   string          `json:"articleTitlePattern"`
-	ArticleContentPattern string          `json:"articleContentPattern"`
-	ArticleURLPattern     string          `json:"articleURLPattern"`
-	IsAbsoluteURL         bool            `json:"isAbsoluteURL"`
-	Encoding              string          `json:"encoding"`
-	TOCStyle              string          `json:"tocStyle"`
-	Cookies               string          `json:"cookies"`
-	UserAgent             string          `json:"userAgent"`
-	PagePreprocessor      []PageProcessor `json:"pagePreprocessor"`
-	PagePostprocessor     []PageProcessor `json:"pagePostprocessor"`
-}
-
-// ArticleInfo simple article info
-type ArticleInfo struct {
-	Title string
-	URL   string
-}
-
-var (
-	novelSiteConfigurations []NovelSiteConfig
-)
-
-func readNovelSiteConfigurations() {
-	matches, err := filepath.Glob("config/*.json")
-	if err != nil {
-		panic(err)
-	}
-
-	for _, configFile := range matches {
-		fd, err := os.OpenFile(configFile, os.O_RDONLY, 0644)
-		if err != nil {
-			log.Println("opening config file ", configFile, " for reading failed ", err)
-			continue
-		}
-
-		c, err := ioutil.ReadAll(fd)
-		fd.Close()
-		if err != nil {
-			log.Println("reading config file ", configFile, " failed ", err)
-			continue
-		}
-
-		config := []NovelSiteConfig{}
-		if err = json.Unmarshal(c, &config); err != nil {
-			log.Println("unmarshall configurations failed", err)
-			continue
-		}
-
-		novelSiteConfigurations = append(novelSiteConfigurations, config...)
-	}
-}
-
-func match(doc *goquery.Document, pattern string) (res string) {
-	return
-}
-
-func matchSelection(doc *goquery.Document, pattern string) *goquery.Selection {
-	return nil
-}
-
-func matchArray(sel *goquery.Selection, pattern string) (res []string) {
-	return
-}
-
-// Download download book content from novel URL and generate a ebook
-func (nsc *NovelSiteConfig) Download(u string, gen ebook.IBook) {
-	theURL, _ := url.Parse(u)
-	headers := http.Header{
-		"Referer":                   []string{fmt.Sprintf("%s://%s", theURL.Scheme, theURL.Host)},
-		"User-Agent":                []string{"Mozilla/5.0 (Windows NT 6.1; WOW64; rv:45.0) Gecko/20100101 Firefox/45.0"},
-		"Accept":                    []string{"text/html,application/xhtml+xml,application/xml;q=0.9,image/webp,*/*;q=0.8"},
-		"Accept-Language":           []string{`en-US,en;q=0.8`},
-		"Upgrade-Insecure-Requests": []string{"1"},
-	}
-	if nsc.UserAgent != "" {
-		headers["User-Agent"] = []string{nsc.UserAgent}
-	}
-	if nsc.Cookies != "" {
-		headers["Cookie"] = []string{nsc.Cookies}
-	}
-
-	dlPage := func(u string) (c []byte) {
-		var err error
-		c, err = httputil.GetBytes(u, headers, time.Duration(opts.Timeout)*time.Second, opts.RetryCount)
-		if err != nil {
-			return
-		}
-
-		// encoding convert
-		if nsc.Encoding != "utf-8" {
-			c = ic.Convert(nsc.Encoding, "utf-8", c)
-		}
-
-		// preprocess
-		for _, m := range nsc.PagePreprocessor {
-			c = bytes.Replace(c, []byte(m.From), []byte(m.To), -1)
-		}
-
-		// find the main content
-		doc, err := goquery.NewDocumentFromReader(bytes.NewReader(c))
-		if err != nil {
-			log.Println(err)
-			return
-		}
-		c = []byte(match(doc, nsc.ArticleContentPattern))
-
-		// post process
-		for _, m := range nsc.PagePostprocessor {
-			c = bytes.Replace(c, []byte(m.From), []byte(m.To), -1)
-		}
-		return
-	}
-
-	b, err := httputil.GetBytes(u, headers, time.Duration(opts.Timeout)*time.Second, opts.RetryCount)
-	if err != nil {
-		return
-	}
-
-	if nsc.Encoding != "utf-8" {
-		b = ic.Convert(nsc.Encoding, "utf-8", b)
-	}
-	gen.Begin()
-
-	dlutil := newDownloadUtil(dlPage, gen)
-	dlutil.process()
-
-	doc, err := goquery.NewDocumentFromReader(bytes.NewReader(b))
-	if err != nil {
-		log.Println(err)
-		return
-	}
-
-	// extract book title
-	title := match(doc, nsc.BookTitlePattern)
-	gen.SetTitle(title)
-
-	// extract book articles title and URL
-	selection := matchSelection(doc, nsc.ArticleListPattern)
-
-	titles := matchArray(selection, nsc.ArticleTitlePattern)
-	urls := matchArray(selection, nsc.ArticleURLPattern)
-
-	if len(titles) != len(urls) {
-		log.Fatalln("title count and URL count not match", len(titles), len(urls))
-		return
-	}
-
-	var articles []ArticleInfo
-	for i := 0; i < len(titles); i++ {
-		article := ArticleInfo{
-			Title: titles[i],
-			URL:   urls[i],
-		}
-		articles = append(articles, article)
-	}
-
-	// clean & sort articles
-	switch nsc.TOCStyle {
-	case "from-begin-to-end":
-	case "from-end-to-begin":
-		for i := len(articles)/2 - 1; i >= 0; i-- {
-			opp := len(articles) - 1 - i
-			articles[i], articles[opp] = articles[opp], articles[i]
-		}
-	case "recent-at-begin":
-		for i := len(articles) - 1; i >= 0 && i < len(articles) && articles[0].URL == articles[i].URL; i -= 2 {
-			articles = articles[1:]
-		}
-	}
-
-	// download article content
-	for index, article := range articles {
-		finalURL := article.URL
-		if !nsc.IsAbsoluteURL {
-			finalURL = fmt.Sprintf("%s://%s%s", theURL.Scheme, theURL.Host, article.URL)
-		}
-		if dlutil.addURL(index+1, article.Title, finalURL) {
-			break
-		}
-	}
-
-	dlutil.wait()
-	gen.End()
-}
-=======
 package main
 
 import (
@@ -342,5 +124,4 @@
 	}
 
 	return parseConfigurations(contentC, opts)
-}
->>>>>>> 5717c289
+}